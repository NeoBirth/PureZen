--- conflicted
+++ resolved
@@ -79,17 +79,11 @@
     virtual bool doesProcessAudio();
   
     virtual bool isLeafNode();
-<<<<<<< HEAD
+
     virtual list<MessageObject *> *getProcessOrder();
   
     virtual unsigned int getNumInlets();
     virtual unsigned int getNumOutlets();
-=======
-    List *getProcessOrder();
-  
-    virtual unsigned int numInlets();
-    virtual unsigned int numOutlets();
->>>>>>> 4664cdf7
     
   protected: 
     /* IMPORTANT: one of these two functions MUST be overridden (or processDsp()) */
