/*
 *  Copyright 2010,2011 Reality Jockey, Ltd.
 *                 info@rjdj.me
 *                 http://rjdj.me/
 * 
 *  This file is part of ZenGarden.
 *
 *  ZenGarden is free software: you can redistribute it and/or modify
 *  it under the terms of the GNU Lesser General Public License as published by
 *  the Free Software Foundation, either version 3 of the License, or
 *  (at your option) any later version.
 *
 *  ZenGarden is distributed in the hope that it will be useful,
 *  but WITHOUT ANY WARRANTY; without even the implied warranty of
 *  MERCHANTABILITY or FITNESS FOR A PARTICULAR PURPOSE.  See the
 *  GNU Lesser General Public License for more details.
 *  
 *  You should have received a copy of the GNU Lesser General Public License
 *  along with ZenGarden.  If not, see <http://www.gnu.org/licenses/>.
 *
 */

#ifndef _PD_CONTEXT_H_
#define _PD_CONTEXT_H_

#include <pthread.h>
#include "OrderedMessageQueue.h"
#include "PdGraph.h"
#include "ZGCallbackFunction.h"

class DspCatch;
class DelayReceiver;
class DspDelayWrite;
class DspReceive;
class DspSend;
class DspThrow;
class MessageSendController;
class MessageTable;
class PdFileParser;
class RemoteMessageReceiver;
class TableReceiverInterface;

/**
 * The <code>PdContext</code> is a container for a set of <code>PdGraph</code>s operating in
 * a common environment. The <code>PdContext</code> tracks all relevent global variables.
 */
class PdContext {
  
  public:
    PdContext(int numInputChannels, int numOutputChannels, int blockSize, float sampleRate,
        void (*function)(ZGCallbackFunction, void *, void *), void *userData);
    ~PdContext();
  
    int getNumInputChannels();
    int getNumOutputChannels();
    int getBlockSize();
    float getSampleRate();
  
    /**
     * Create a new graph using the given file, with the given arguments and parent graph.
     * The parent graph may be <code>NULL</code> in the case that it is a top-level graph.
     */
    PdGraph *newGraph(char *directory, char *filename, PdMessage *initMessage, PdGraph *graph);
  
    /**
     * Attach the given <code>graph</code> to this <code>context</code>, also registering all
     * necessary objects, and computing the dsp object compute order if necessary.
     */
    void attachGraph(PdGraph *graph);
    
    void process(float *inputBuffers, float *outputBuffers);
  
    void lock();
    void unlock();
  
    /** Globally register a remote message receiver (e.g. [send] or [notein]). */
    void registerRemoteMessageReceiver(RemoteMessageReceiver *receiver);
  
    /** Globally register a [receive~] object. Connect to registered [send~] objects with the same name. */
    void registerDspReceive(DspReceive *dspReceive);
    
    /** Globally register a [send~] object. Connect to registered [receive~] objects with the same name. */
    void registerDspSend(DspSend *dspSend);
  
    /** Returns the named global <code>DspSend</code> object. */
    DspSend *getDspSend(char *name);
    
    /**
     * Globally register a [delwrite~] object. Registration is necessary such that they can
     * be connected to [delread~] and [vd~] objects as are they are added to the graph.
     */
    void registerDelayline(DspDelayWrite *delayline);
    
    /** Returns the named global <code>DspDelayWrite</code> object. */
    DspDelayWrite *getDelayline(char *name);
    
    /**
     * Globally register a [delread~] or [vd~] object. Registration is necessary such that they can
     * be connected to [delwrite~] objects are they are added to the graph.
     */
    void registerDelayReceiver(DelayReceiver *delayReceiver);
    
    void registerDspThrow(DspThrow *dspThrow);
    
    void registerDspCatch(DspCatch *dspCatch);
    
    void registerTable(MessageTable *table);
    
    void registerTableReceiver(TableReceiverInterface *tableReceiver);
    
    MessageTable *getTable(char *name);
    
    /** Returns the named global <code>DspCatch</code> object. */
    DspCatch *getDspCatch(char *name);
    
    /**
     * Sends the given message to all [receive] objects with the given <code>name</code>.
     * This function is used by message boxes to send messages described be the syntax:
     * ;
     * name message;
     */
    void sendMessageToNamedReceivers(char *name, PdMessage *message);
  
    /**
     * Schedules a message to be sent to all receivers at the start of the next block.
     * @returns The <code>PdMessage</code> which will be sent. It is intended that the programmer
     * will set the values of the message with a call to <code>setMessage()</code>.
     */
    void scheduleExternalMessageV(const char *receiverName, double timestamp,
        const char *messageFormat, va_list ap);
  
    /**
     * Schedules a <code>PdMessage</code> to be sent by the <code>MessageObject</code> from the
     * <code>outletIndex</code> at the specified <code>time</code>. The message will be copied
     * to the heap and the context will thereafter take over ownership and be responsible for
     * freeing it. The pointer to the heap-message is returned.
     */
    PdMessage *scheduleMessage(MessageObject *messageObject, unsigned int outletIndex, PdMessage *message);
  
    /**
     * Cancel a scheduled <code>PdMessage</code> according to its id. The message memory will
     * be freed.
     */
    void cancelMessage(MessageObject *messageObject, int outletIndex, PdMessage *message);
  
    /** Receives and processes messages sent to the Pd system by sending to "pd". */
    void receiveSystemMessage(PdMessage *message);
  
    /** Returns the global dsp buffer at the given inlet. Exclusively used by <code>DspAdc</code>. */
    float *getGlobalDspBufferAtInlet(int inletIndex);
    
    /** Returns the global dsp buffer at the given outlet. Exclusively used by <code>DspDac</code>. */
    float *getGlobalDspBufferAtOutlet(int outletIndex);
  
    /** Returns the timestamp of the beginning of the current block. */
    double getBlockStartTimestamp();
    
    /** Returns the duration in milliseconds of one block. */
    double getBlockDuration();
  
    /** Prints the given message to error output. */
    void printErr(char *msg);
    void printErr(const char *msg, ...);
    
    /** Prints the given message to standard output. */
    void printStd(char *msg);
    void printStd(const char *msg, ...);
  
    /** Returns the next globally unique graph id. */
    static int getNextGraphId();
  
    /** Used with MessageValue for keeping track of global variables. */
    void setValueForName(char *name, float constant);
    float getValueForName(char *name);
  
    /** Create a new object based on its initialisation string. */
    MessageObject *newObject(char *objectType, char *objectLabel, PdMessage *initMessage, PdGraph *graph);
  
  private:
    /** Returns <code>true</code> if the graph was successfully configured. <code>false</code> otherwise. */
    bool configureEmptyGraphWithParser(PdGraph *graph, PdFileParser *fileParser);
  
<<<<<<< HEAD
    /**
     * This is an analog of MessageObject::getNextOutgoingMessage(), but strictly for use with the
     * external messages.
     */
    PdMessage *getNextExternalMessage();
  
    List *externalMessagePool;
=======
    /** Create a new object based on its initialisation string. */
    MessageObject *newObject(char *objectType, char *objectLabel, PdMessage *initMessage, PdGraph *graph);
>>>>>>> f7a66d7b
  
    int numInputChannels;
    int numOutputChannels;
    int blockSize;
    float sampleRate;
  
    /** Keeps track of the current global graph id. */
    static int globalGraphId;
  
    /** A list of all top-level graphs in this context. */
    vector<PdGraph *> graphList;
  
    /** A thread lock used to access critical sections of this context. */
    pthread_mutex_t contextLock;
    
    int numBytesInInputBuffers;
    int numBytesInOutputBuffers;
    
    float *globalDspInputBuffers;
    float *globalDspOutputBuffers;
  
    /** A message queue keeping track of all scheduled messages. */
    OrderedMessageQueue *messageCallbackQueue;
  
    /** The start of the current block in milliseconds. */
    double blockStartTimestamp;
    
    /** The duration of one block in milliseconds. */
    double blockDurationMs;
  
    /** The global send controller. */
    MessageSendController *sendController;
  
    /** A global list of all [send~] objects. */
    list<DspSend *> dspSendList;
    
    /** A global list of all [receive~] objects. */
    list<DspReceive *> dspReceiveList;
    
    /** A global list of all [delwrite~] objects. */
    list<DspDelayWrite *> delaylineList;
    
    /** A global list of all [delread~] and [vd~] objects. */
    list<DelayReceiver *> delayReceiverList;
    
    /** A global list of all [throw~] objects. */
    list<DspThrow *> throwList;
    
    /** A global list of all [catch~] objects. */
    list<DspCatch *> catchList;
    
    /** A global list of all [table] objects. */
    list<MessageTable *> tableList;
    
    /** A global list of all table receivers (e.g., [tabread4~] and [tabplay~]) */
    list<TableReceiverInterface *> tableReceiverList;
  
    /** The registered callback function for sending data outside of the graph. */
    void (*callbackFunction)(ZGCallbackFunction, void *, void *);
  
    /** User-provided data associated with the callback function. */
    void *callbackUserData;
};

#endif // _PD_CONTEXT_H_<|MERGE_RESOLUTION|>--- conflicted
+++ resolved
@@ -180,19 +180,6 @@
     /** Returns <code>true</code> if the graph was successfully configured. <code>false</code> otherwise. */
     bool configureEmptyGraphWithParser(PdGraph *graph, PdFileParser *fileParser);
   
-<<<<<<< HEAD
-    /**
-     * This is an analog of MessageObject::getNextOutgoingMessage(), but strictly for use with the
-     * external messages.
-     */
-    PdMessage *getNextExternalMessage();
-  
-    List *externalMessagePool;
-=======
-    /** Create a new object based on its initialisation string. */
-    MessageObject *newObject(char *objectType, char *objectLabel, PdMessage *initMessage, PdGraph *graph);
->>>>>>> f7a66d7b
-  
     int numInputChannels;
     int numOutputChannels;
     int blockSize;
