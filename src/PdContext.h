/*
 *  Copyright 2010,2011 Reality Jockey, Ltd.
 *                 info@rjdj.me
 *                 http://rjdj.me/
 * 
 *  This file is part of ZenGarden.
 *
 *  ZenGarden is free software: you can redistribute it and/or modify
 *  it under the terms of the GNU Lesser General Public License as published by
 *  the Free Software Foundation, either version 3 of the License, or
 *  (at your option) any later version.
 *
 *  ZenGarden is distributed in the hope that it will be useful,
 *  but WITHOUT ANY WARRANTY; without even the implied warranty of
 *  MERCHANTABILITY or FITNESS FOR A PARTICULAR PURPOSE.  See the
 *  GNU Lesser General Public License for more details.
 *  
 *  You should have received a copy of the GNU Lesser General Public License
 *  along with ZenGarden.  If not, see <http://www.gnu.org/licenses/>.
 *
 */

#ifndef _PD_CONTEXT_H_
#define _PD_CONTEXT_H_

#include <pthread.h>

#include "OrderedMessageQueue.h"
#include "PdGraph.h"
#include "ZGCallbackFunction.h"

class DspCatch;
class DelayReceiver;
class DspDelayWrite;
class DspReceive;
class DspSend;
class DspThrow;
class MessageSendController;
class MessageTable;
class PdFileParser;
class RemoteMessageReceiver;
class TableReceiverInterface;

/**
 * The <code>PdContext</code> is a container for a set of <code>PdGraph</code>s operating in
 * a common environment. The <code>PdContext</code> tracks all relevent global variables.
 */
class PdContext {
  
  public:
    PdContext(int numInputChannels, int numOutputChannels, int blockSize, float sampleRate,
        void (*function)(ZGCallbackFunction, void *, void *), void *userData);
    ~PdContext();
  
    int getNumInputChannels();
    int getNumOutputChannels();
    int getBlockSize();
    float getSampleRate();
  
    /**
     * Create a new graph using the given file, with the given arguments and parent graph.
     * The parent graph may be <code>NULL</code> in the case that it is a top-level graph.
     */
    PdGraph *newGraph(char *directory, char *filename, PdMessage *initMessage, PdGraph *graph);
  
    /**
     * Attach the given <code>graph</code> to this <code>context</code>, also registering all
     * necessary objects, and computing the dsp object compute order if necessary.
     */
    void attachGraph(PdGraph *graph);
    
    void process(float *inputBuffers, float *outputBuffers);
  
    void lock();
    void unlock();
  
    /** Globally register a remote message receiver (e.g. [send] or [notein]). */
    void registerRemoteMessageReceiver(RemoteMessageReceiver *receiver);
  
    /** Globally register a [receive~] object. Connect to registered [send~] objects with the same name. */
    void registerDspReceive(DspReceive *dspReceive);
    
    /** Globally register a [send~] object. Connect to registered [receive~] objects with the same name. */
    void registerDspSend(DspSend *dspSend);
  
    /** Returns the named global <code>DspSend</code> object. */
    DspSend *getDspSend(char *name);
    
    /**
     * Globally register a [delwrite~] object. Registration is necessary such that they can
     * be connected to [delread~] and [vd~] objects as are they are added to the graph.
     */
    void registerDelayline(DspDelayWrite *delayline);
    
    /** Returns the named global <code>DspDelayWrite</code> object. */
    DspDelayWrite *getDelayline(char *name);
    
    /**
     * Globally register a [delread~] or [vd~] object. Registration is necessary such that they can
     * be connected to [delwrite~] objects are they are added to the graph.
     */
    void registerDelayReceiver(DelayReceiver *delayReceiver);
    
    void registerDspThrow(DspThrow *dspThrow);
    
    void registerDspCatch(DspCatch *dspCatch);
    
    void registerTable(MessageTable *table);
    
    void registerTableReceiver(TableReceiverInterface *tableReceiver);
    
    MessageTable *getTable(char *name);
    
    /** Returns the named global <code>DspCatch</code> object. */
    DspCatch *getDspCatch(char *name);
    
    /**
     * Sends the given message to all [receive] objects with the given <code>name</code>.
     * This function is used by message boxes to send messages described be the syntax:
     * ;
     * name message;
     */
    void sendMessageToNamedReceivers(char *name, PdMessage *message);
  
    /**
     * Schedules a message to be sent to all receivers at the start of the next block.
     * @returns The <code>PdMessage</code> which will be sent. It is intended that the programmer
     * will set the values of the message with a call to <code>setMessage()</code>.
     */
    void scheduleExternalMessageV(const char *receiverName, double timestamp,
        const char *messageFormat, va_list ap);
  
    /**
     * Schedules a <code>PdMessage</code> to be sent by the <code>MessageObject</code> from the
     * <code>outletIndex</code> at the specified <code>time</code>. The message will be copied
     * to the heap and the context will thereafter take over ownership and be responsible for
     * freeing it. The pointer to the heap-message is returned.
     */
    PdMessage *scheduleMessage(MessageObject *messageObject, unsigned int outletIndex, PdMessage *message);
  
    /**
     * Cancel a scheduled <code>PdMessage</code> according to its id. The message memory will
     * be freed.
     */
    void cancelMessage(MessageObject *messageObject, int outletIndex, PdMessage *message);
  
    /** Receives and processes messages sent to the Pd system by sending to "pd". */
    void receiveSystemMessage(PdMessage *message);
  
    /** Returns the global dsp buffer at the given inlet. Exclusively used by <code>DspAdc</code>. */
    float *getGlobalDspBufferAtInlet(int inletIndex);
    
    /** Returns the global dsp buffer at the given outlet. Exclusively used by <code>DspDac</code>. */
    float *getGlobalDspBufferAtOutlet(int outletIndex);
  
    /** Returns the timestamp of the beginning of the current block. */
    double getBlockStartTimestamp();
    
    /** Returns the duration in milliseconds of one block. */
    double getBlockDuration();
  
    /** Prints the given message to error output. */
    void printErr(char *msg);
    void printErr(const char *msg, ...);
    
    /** Prints the given message to standard output. */
    void printStd(char *msg);
    void printStd(const char *msg, ...);
  
    /** Returns the next globally unique graph id. */
    static int getNextGraphId();
  
    /** Used with MessageValue for keeping track of global variables. */
    void setValueForName(char *name, float constant);
    float getValueForName(char *name);
  
    /** Create a new object based on its initialisation string. */
    MessageObject *newObject(char *objectType, char *objectLabel, PdMessage *initMessage, PdGraph *graph);
  
  private:
    /** Returns <code>true</code> if the graph was successfully configured. <code>false</code> otherwise. */
    bool configureEmptyGraphWithParser(PdGraph *graph, PdFileParser *fileParser);
  
<<<<<<< HEAD
    /**
     * This is an analog of MessageObject::getNextOutgoingMessage(), but strictly for use with the
     * external messages.
     */
    PdMessage *getNextExternalMessage();
  
    List *externalMessagePool;
=======
    /** Create a new object based on its initialisation string. */
    MessageObject *newObject(char *objectType, char *objectLabel, PdMessage *initMessage, PdGraph *graph);
>>>>>>> 47253837
  
    int numInputChannels;
    int numOutputChannels;
    int blockSize;
    float sampleRate;
  
    /** Keeps track of the current global graph id. */
    static int globalGraphId;
  
    /** A list of all top-level graphs in this context. */
    ZGLinkedList *graphList;
  
    /** A thread lock used to access critical sections of this context. */
    pthread_mutex_t contextLock;
    
    int numBytesInInputBuffers;
    int numBytesInOutputBuffers;
    
    float *globalDspInputBuffers;
    float *globalDspOutputBuffers;
  
    /** A message queue keeping track of all scheduled messages. */
    OrderedMessageQueue *messageCallbackQueue;
  
    /** The start of the current block in milliseconds. */
    double blockStartTimestamp;
    
    /** The duration of one block in milliseconds. */
    double blockDurationMs;
  
    /** The global send controller. */
    MessageSendController *sendController;
  
    /** A global list of all [send~] objects. */
    ZGLinkedList *dspSendList;
    
    /** A global list of all [receive~] objects. */
    ZGLinkedList *dspReceiveList;
    
    /** A global list of all [delwite~] objects. */
    ZGLinkedList *delaylineList;
    
    /** A global list of all [delread~] and [vd~] objects. */
    ZGLinkedList *delayReceiverList;
    
    /** A global list of all [throw~] objects. */
    ZGLinkedList *throwList;
    
    /** A global list of all [catch~] objects. */
    ZGLinkedList *catchList;
    
    /** A global list of all [table] objects. */
    ZGLinkedList *tableList;
    
    /** A global list of all table receivers ([tabread4~] and [tabplay~]) */
    ZGLinkedList *tableReceiverList;
  
    /** The registered callback function for sending data outside of the graph. */
    void (*callbackFunction)(ZGCallbackFunction, void *, void *);
  
    /** User-provided data associated with the callback function. */
    void *callbackUserData;
};

#endif // _PD_CONTEXT_H_<|MERGE_RESOLUTION|>--- conflicted
+++ resolved
@@ -180,20 +180,7 @@
   private:
     /** Returns <code>true</code> if the graph was successfully configured. <code>false</code> otherwise. */
     bool configureEmptyGraphWithParser(PdGraph *graph, PdFileParser *fileParser);
-  
-<<<<<<< HEAD
-    /**
-     * This is an analog of MessageObject::getNextOutgoingMessage(), but strictly for use with the
-     * external messages.
-     */
-    PdMessage *getNextExternalMessage();
-  
-    List *externalMessagePool;
-=======
-    /** Create a new object based on its initialisation string. */
-    MessageObject *newObject(char *objectType, char *objectLabel, PdMessage *initMessage, PdGraph *graph);
->>>>>>> 47253837
-  
+    
     int numInputChannels;
     int numOutputChannels;
     int blockSize;
