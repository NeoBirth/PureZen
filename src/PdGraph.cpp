/*
 *  Copyright 2009,2010 Reality Jockey, Ltd.
 *                 info@rjdj.me
 *                 http://rjdj.me/
 *
 *  This file is part of ZenGarden.
 *
 *  ZenGarden is free software: you can redistribute it and/or modify
 *  it under the terms of the GNU Lesser General Public License as published by
 *  the Free Software Foundation, either version 3 of the License, or
 *  (at your option) any later version.
 *
 *  ZenGarden is distributed in the hope that it will be useful,
 *  but WITHOUT ANY WARRANTY; without even the implied warranty of
 *  MERCHANTABILITY or FITNESS FOR A PARTICULAR PURPOSE.  See the
 *  GNU Lesser General Public License for more details.
 *
 *  You should have received a copy of the GNU Lesser General Public License
 *  along with ZenGarden.  If not, see <http://www.gnu.org/licenses/>.
 *
 */

#include "PdGraph.h"
#include "StaticUtils.h"

#include "MessageAdd.h"
#include "MessageDelay.h"
#include "MessageDivide.h"
#include "MessageEqualsEquals.h"
#include "MessageFloat.h"
#include "MessageGreaterThan.h"
#include "MessageGreaterThanOrEqualTo.h"
#include "MessageInlet.h"
#include "MessageLessThan.h"
#include "MessageLessThanOrEqualTo.h"
#include "MessageLoadbang.h"
#include "MessageMultiply.h"
#include "MessageNotEquals.h"
#include "MessageOutlet.h"
#include "MessagePipe.h"
#include "MessagePrint.h"
#include "MessageReceive.h"
#include "MessageSend.h"
#include "MessageSine.h"
#include "MessageSubtract.h"

#include "DspAdc.h"
#include "DspDac.h"

/** A C-defined function implementing the default print behaviour. */
void defaultPrintFunction(char *msg) {
  printf("%s", msg);
}

// initialise the global graph counter
int PdGraph::globalGraphId = 0;

PdGraph *PdGraph::newInstance(char *directory, char *filename, char *libraryDirectory, int blockSize,
                              int numInputChannels, int numOutputChannels, float sampleRate,
                              PdGraph *parentGraph) {
  PdGraph *pdGraph = NULL;

  char *filePath = StaticUtils::joinPaths(directory, filename);
  FILE *fp = fopen(filePath, "r");
  free(filePath);
  filePath = NULL;
  if (fp != NULL) {
    const int MAX_CHARS_PER_LINE = 256;
    char *linePointer = (char *) malloc(MAX_CHARS_PER_LINE * sizeof(char));
    char *line = linePointer;
    line = fgets(line, MAX_CHARS_PER_LINE, fp);
    if (line != NULL) {
      if (strncmp(line, "#N canvas", strlen("#N canvas")) == 0) { // the first line *must* define a canvas
        pdGraph = new PdGraph(fp, directory, libraryDirectory, blockSize, numInputChannels, numOutputChannels, sampleRate, parentGraph);
      } else {
        printf("WARNING | The first line of the pd file does not define a canvas:\n  \"%s\".\n", line);
      }
    }
    free(linePointer);
    fclose(fp);
  }

  return pdGraph;
}

PdGraph::PdGraph(FILE *fp, char *directory, char *libraryDirectory, int blockSize,
    int numInputChannels, int numOutputChannels, float sampleRate, PdGraph *parentGraph) :
    DspObject(16, 16, 16, 16, blockSize, this) {
  this->numInputChannels = numInputChannels;
  this->numOutputChannels = numOutputChannels;
  this->blockSize = blockSize;
  this->parentGraph = parentGraph;
  blockStartTimestamp = 0.0;
  blockDurationMs = ((double) blockSize / (double) sampleRate) * 1000.0;
  switched = true; // graphs are switched on by default

  nodeList = new List();
  dspNodeList = new List();
  inletList = new List();
  outletList = new List();

  setPrintErr(defaultPrintFunction);
  setPrintStd(defaultPrintFunction);

  graphId = globalGraphId++;
  graphArguments = new PdMessage();
  graphArguments->addElement(new MessageElement((float) graphId)); // $0

  if (parentGraph == NULL) {
    // if this is the top-level graph
    messageCallbackQueue = new OrderedMessageQueue();
    numBytesInInputBuffers = numInputChannels * blockSize * sizeof(float);
    numBytesInOutputBuffers = numOutputChannels * blockSize * sizeof(float);
    globalDspInputBuffers = (float *) malloc(numBytesInInputBuffers);
    globalDspOutputBuffers = (float *) malloc(numBytesInOutputBuffers);
    messageReceiveList = new List();
    messageSendList = new List();
    dspReceiveList = new List();
    dspSendList = new List();
  } else {
    messageCallbackQueue = NULL;
    numBytesInInputBuffers = 0;
    numBytesInOutputBuffers = 0;
    globalDspInputBuffers = NULL;
    globalDspOutputBuffers = NULL;
    messageReceiveList = NULL;
    messageSendList = NULL;
    dspReceiveList = NULL;
    dspSendList = NULL;
  }

  const int MAX_CHARS_PER_LINE = 256;
  char *linePointer = (char *) malloc(MAX_CHARS_PER_LINE * sizeof(char));
  char *line = linePointer;

  while ((line = fgets(line, MAX_CHARS_PER_LINE, fp)) != NULL) {
    char *hashType = strtok(line, " ");
    if (strcmp(hashType, "#N") == 0) {
      char *objectType = strtok(NULL, " ");
      if (strcmp(objectType, "canvas") == 0) {
        // a new subgraph is defined inline
        PdGraph *graph = new PdGraph(fp, directory, libraryDirectory, blockSize, numInputChannels, numOutputChannels, sampleRate, this);
        nodeList->add(graph);
        dspNodeList->add(graph);
      } else {
        printf("WARNING | Unrecognised #N object type: \"%s\"", line);
      }
    } else if (strcmp(hashType, "#X") == 0) {
      char *objectType = strtok(NULL, " ");
      if (strcmp(objectType, "obj") == 0 ||
          strcmp(objectType, "msg") == 0) {
        strtok(NULL, " "); // read the first canvas coordinate
        strtok(NULL, " "); // read the second canvas coordinate
        char *objectLabel = strtok(NULL, " ;"); // delimit with " " or ";"
        char *objectInitString = strtok(NULL, ";\n"); // get the object initialisation string
        PdMessage *initMessage = new PdMessage(objectInitString, this);
        MessageObject *pdNode = newObject(objectType, objectLabel, initMessage, this);
        delete initMessage;
        if (pdNode == NULL) {
          // object could not be instantiated, probably because the object is unknown
          // look for the object definition in an abstraction
          // first look in the local directory (the same directory as the original file)...
          char *filename = StaticUtils::joinPaths(objectInitString, ".pd");
          pdNode = PdGraph::newInstance(directory, filename, libraryDirectory, blockSize, numInputChannels, numOutputChannels, sampleRate, this);
          if (pdNode == NULL) {
            // ...and if that fails, look in the library directory
            // TODO(mhroth): director_ies_
            pdNode = PdGraph::newInstance(libraryDirectory, filename, libraryDirectory, blockSize, numInputChannels, numOutputChannels, sampleRate, this);
            if (pdNode == NULL) {
              free(filename);
              printf("ERROR | Unknown object or abstraction \"%s\".\n", objectInitString);
              return;
            }
          }
          free(filename);
          nodeList->add(pdNode);
          dspNodeList->add(pdNode);
        } else {
          // add the object to the local graph and make any necessary registrations
          addObject(pdNode);
        }
      } else if (strcmp(objectType, "connect") == 0) {
        int fromObjectIndex = atoi(strtok(NULL, " "));
        int outletIndex = atoi(strtok(NULL, " "));
        int toObjectIndex = atoi(strtok(NULL, " "));
        int inletIndex = atoi(strtok(NULL, ";"));
        connect(fromObjectIndex, outletIndex, toObjectIndex, inletIndex);
      } else if (strcmp(objectType, "floatatom") == 0) {
        // defines a number box
        nodeList->add(new MessageFloat(0.0f, this));
      } else if (strcmp(objectType, "symbolatom") == 0) {
        // TODO(mhroth)
        //char *objectInitString = strtok(NULL, ";");
        //nodeList->add(new MessageSymbol(objectInitString));
      } else if (strcmp(objectType, "restore") == 0) {
        break; // finished reading a subpatch. Return the object.
      } else if (strcmp(objectType, "text") == 0) {
        // TODO(mhroth)
        //char *objectInitString = strtok(NULL, ";");
        //nodeList->add(new TextObject(objectInitString));
      } else if (strcmp(objectType, "declare") == 0) {
        // set environment for loading patch
        // TODO(mhroth): this doesn't do anything for us at the moment,
        // but the case must be handled. Nothing to do.
      } else {
        printf("WARNING | Unrecognised #X object type on line \"%s\".\n", line);
      }
    } else {
      printf("WARNING | Unrecognised hash type on line \"%s\".\n", line);
    }
  }
  free(linePointer);
}

PdGraph::~PdGraph() {
  if (isRootGraph()) {
    delete messageCallbackQueue;
    delete messageReceiveList;
    delete messageSendList;
    delete dspReceiveList;
    delete dspSendList;
  }
  delete inletList;
  delete outletList;
  delete graphArguments;
  free(globalDspInputBuffers);
  free(globalDspOutputBuffers);
}

const char *PdGraph::getObjectLabel() {
  return "pd";
}

MessageObject *PdGraph::newObject(char *objectType, char *objectLabel, PdMessage *initMessage, PdGraph *graph) {
  if (strcmp(objectType, "obj") == 0) {
    if (strcmp(objectLabel, "+") == 0) {
      return new MessageAdd(initMessage, graph);
    } else if (strcmp(objectLabel, "-") == 0) {
      return new MessageSubtract(initMessage, graph);
    } else if (strcmp(objectLabel, "*") == 0) {
      return new MessageMultiply(initMessage, graph);
    } else if (strcmp(objectLabel, "/") == 0) {
      return new MessageDivide(initMessage, graph);
    } else if (strcmp(objectLabel, ">") == 0) {
      return new MessageGreaterThan(initMessage, graph);
    } else if (strcmp(objectLabel, ">=") == 0) {
      return new MessageGreaterThanOrEqualTo(initMessage, graph);
    } else if (strcmp(objectLabel, "<") == 0) {
      return new MessageLessThan(initMessage, graph);
    } else if (strcmp(objectLabel, "<=") == 0) {
      return new MessageLessThanOrEqualTo(initMessage, graph);
    } else if (strcmp(objectLabel, "==") == 0) {
      return new MessageEqualsEquals(initMessage, graph);
    } else if (strcmp(objectLabel, "!=") == 0) {
      return new MessageNotEquals(initMessage, graph);
    } else if (strcmp(objectLabel, "float") == 0 ||
        strcmp(objectLabel, "f") == 0) {
      return new MessageFloat(initMessage, graph);
    } else if (StaticUtils::isNumeric(objectLabel)){
      return new MessageFloat(atof(objectLabel), graph);
    } else if (strcmp(objectLabel, "delay") == 0) {
      return new MessageDelay(initMessage, graph);
    } else if (strcmp(objectLabel, "inlet") == 0) {
      return new MessageInlet(initMessage, graph);
    } else if (strcmp(objectLabel, "loadbang") == 0) {
      return new MessageLoadbang(graph);
    } else if (strcmp(objectLabel, "pipe") == 0) {
      return new MessagePipe(initMessage, graph);
    } else if (strcmp(objectLabel, "print") == 0) {
      return new MessagePrint(initMessage, graph);
    } else if (strcmp(objectLabel, "outlet") == 0) {
      return new MessageOutlet(initMessage, graph);
    } else if (strcmp(objectLabel, "receive") == 0) {
      return new MessageReceive(initMessage, graph);
    } else if (strcmp(objectLabel, "send") == 0) {
      return new MessageSend(initMessage, graph);
    } else if (strcmp(objectLabel, "sin") == 0) {
      return new MessageSine(initMessage, graph);
    } else if (strcmp(objectLabel, "adc~") == 0) {
      return new DspAdc(graph);
    } else if (strcmp(objectLabel, "dac~") == 0) {
      return new DspDac(graph);
    }
  } else if (strcmp(objectType, "msg") == 0) {
    // TODO(mhroth)
  }

  // ERROR!
  printErr("Object not recognised.\n");
  return NULL;
}

void PdGraph::addObject(MessageObject *node) {
  // TODO(mhroth)

  // all nodes are added to the node list
  nodeList->add(node);

  if (strcmp(node->getObjectLabel(), "pd") == 0) {
    dspNodeList->add(node);
  } else if (strcmp(node->getObjectLabel(), "inlet") == 0) {
    inletList->add(node);
  } else if (strcmp(node->getObjectLabel(), "outlet") == 0) {
    outletList->add(node);
  } else if (strcmp(node->getObjectLabel(), "send") == 0) {
    registerMessageSend((MessageSend *) node);
  } else if (strcmp(node->getObjectLabel(), "receive") == 0) {
    registerMessageReceive((MessageReceive *) node);
  }
  /*
   else if (strcmp(object->getObjectLabel(), "send~") == 0) {
   registerDspSend((DspSendReceive *) object);
   } else if (strcmp(object->getObjectLabel(), "receive~") == 0) {
   registerDspReceive((DspSendReceive *) object);
   }
   */
}

void PdGraph::connect(int fromObjectIndex, int outletIndex, int toObjectIndex, int inletIndex) {
  MessageObject *fromObject = (MessageObject *) nodeList->get(fromObjectIndex);
  MessageObject *toObject = (MessageObject *) nodeList->get(toObjectIndex);
  toObject->addConnectionFromObjectToInlet(fromObject, outletIndex, inletIndex);
  fromObject->addConnectionToObjectFromOutlet(toObject, inletIndex, outletIndex);
}

double PdGraph::getBlockStartTimestamp() {
  return blockStartTimestamp;
}

void PdGraph::scheduleMessage(MessageObject *messageObject, int outletIndex, PdMessage *message) {
  if (isRootGraph()) {
    message->reserve(messageObject);
    messageCallbackQueue->insertMessage(messageObject, outletIndex, message);
  } else {
    parentGraph->scheduleMessage(messageObject, outletIndex, message);
  }
}

float *PdGraph::getGlobalDspBufferAtInlet(int inletIndex) {
  if (isRootGraph()) {
    return globalDspInputBuffers + (inletIndex * blockSize);
  } else {
    return parentGraph->getGlobalDspBufferAtInlet(inletIndex);
  }
}

float *PdGraph::getGlobalDspBufferAtOutlet(int outletIndex) {
  if (isRootGraph()) {
    return globalDspOutputBuffers + (outletIndex * blockSize);
  } else {
    return parentGraph->getGlobalDspBufferAtOutlet(outletIndex);
  }
}

void PdGraph::registerMessageReceive(MessageReceive *messageReceive) {
  if (isRootGraph()) {
    messageReceiveList->add(messageReceive);
  } else {
    parentGraph->registerMessageReceive(messageReceive);
  }
}

void PdGraph::registerMessageSend(MessageSend *messageSend) {
  if (isRootGraph()) {
    // ensure that no two senders exist with the same name
    int size = messageSendList->size();
    MessageSend *sendObject = NULL;
    for (int i = 0; i < size; i++) {
      sendObject = (MessageSend *) messageSendList->get(i);
      if (strcmp(sendObject->getName(), messageSend->getName()) == 0) {
        printErr("[send] object with duplicate name added to graph.");
        return;
      }
    }

    messageSendList->add(messageSend);
    /* TODO(mhroth): add connections to all registered receivers with the same name
    // add connection to the registered sender
    MessageSendReceive *messageReceive = NULL;
    int numReceivers = messageReceiveList->size();
    for (int i = 0; i < numReceivers; i++) {
      messageReceive = (MessageSendReceive *) messageReceiveList->get(i);
      if (strcmp(messageReceive->getName(), messageSend->getName()) == 0) {
        // TODO(mhroth): make sure that two nodes are not already connected
        if (messageSend->isConnectedToViaOutgoing(messageReceive)) {
          connect(messageSend, 0, messageReceive, 0);
        }
      }
    }
    */
  } else {
    parentGraph->registerMessageSend(messageSend);
  }
}

void PdGraph::registerDspReceive(DspReceive *dspReceive) {
  if (isRootGraph()) {
    dspReceiveList->add(dspReceive);
  } else {
    parentGraph->registerDspReceive(dspReceive);
  }
}

void PdGraph::registerDspSend(DspSend *dspSend) {
  if (isRootGraph()) {
    // TODO(mhroth): add in duplicate detection
    dspSendList->add(dspSend);
  } else {
    parentGraph->registerDspSend(dspSend);
  }
}

void PdGraph::processMessage(int inletIndex, PdMessage *message) {
  // simply pass the message on to the corresponding MessageInlet object.
  MessageInlet *inlet = (MessageInlet *) inletList->get(inletIndex);
  inlet->processMessage(0, message);
}

void PdGraph::process(float *inputBuffers, float *outputBuffers) {
  // set up adc~ buffers
  memcpy(globalDspInputBuffers, inputBuffers, numBytesInInputBuffers);

  // Send all messages for this block
  MessageDestination *destination = NULL;
  double nextBlockStartTimestamp = blockStartTimestamp + blockDurationMs;
  while ((destination = (MessageDestination *) messageCallbackQueue->get(0)) != NULL &&
         destination->message->getTimestamp() >= blockStartTimestamp &&
         destination->message->getTimestamp() < nextBlockStartTimestamp) {
    messageCallbackQueue->remove(0); // remove the message from the queue
    destination->message->unreserve(destination->object);
    destination->object->sendMessage(destination->index, destination->message);
  }

  // clear the global output audio buffers so that dac~ nodes can write to it
  memset(globalDspOutputBuffers, 0, numBytesInOutputBuffers);

  // execute all audio objects in this graph
  processDsp();

  // copy the output audio to the given buffer
  memcpy(outputBuffers, globalDspOutputBuffers, numBytesInOutputBuffers);

  blockStartTimestamp = nextBlockStartTimestamp;
}

void PdGraph::processDsp() {
  if (switched) {
    // DSP processing elements are only executed if the graph is switched on
    int numNodes = dspNodeList->size();
    DspObject *dspObject = NULL;
    //for (int i = 0; i < 1; i++) { // TODO(mhroth): iterate depending on local blocksize relative to parent
      // execute all nodes which process audio
      for (int j = 0; j < numNodes; j++) {
        dspObject = (DspObject *) dspNodeList->get(j);
        dspObject->processDsp();
      }
    //}
  }
}

// TODO(mhroth)
<<<<<<< HEAD
void PdGraph::computeDspProcessOrder() {
  
  /* clear/reset dspNodeList
   * find all leaf nodes in nodeList. this includes PdGraphs as they are objects as well
   * for each leaf node, generate an ordering for all of the nodes in the current graph
   * the basic idea is to compute the full process order in each subgraph. The problem is that
   * some objects have connections that take you out of the graph, such as receive/~, catch~. And
   * some objects should be considered leaves, through they are not, such as send/~ and throw~.
   * Special cases/allowances must be made for these nodes. inlet/~ and outlet/~ nodes need not
   * be specially handled as they do not link to outside of the graph. They are handled internally.
   * Finally, all non-dsp nodes must be removed from this list in order to derive the dsp process order.
   */
=======
void PdGraph::computeProcessOrder() {
/*
  dspNodeList->clear(); // reset the dsp node list
>>>>>>> 71f8a0b2

  // compute process order for local graph
  
  // generate the leafnode list
  List *leafNodeList = new List();
  MessageObject *object = NULL;
  for (int i = 0; i < nodeList->size(); i++) {
    object = (MessageObject *) nodeList->get(i);
    // TODO(mhroth): clear ordered flag
    // generate leaf node list
    if (object->isLeafNode()) { // isLeafNode() takes into account send/~ and throw~ objects
      leafNodeList->add(object);
    }
  }

  // for all leaf nodes, order the tree
  List *processList = new List();
  for (int i = 0; i < leafNodeList->size(); i++) {
    object = (MessageObject *) leafNodeList->get(i);
    List *processSubList = object->getProcessOrder();
    processList->add(processSubList);
    delete processSubList;
  }

  delete leafNodeList;

  // add only those nodes which process audio to the final list
  dspNodeList->clear(); // reset the dsp node list
  for (int i = 0; i < processList->size(); i++) {
    object = (MessageObject *) processList->get(i);
    if (object->doesProcessAudio()) {
      dspNodeList->add(object);
    }
  }

  delete processList;
}

List *PdGraph::getProcessOrder() {
  computeDspProcessOrder(); // compute the internal process order
  return DspObject::getProcessOrder(); // then just call the super's getProcessOrder().
}

int PdGraph::getBlockSize() {
  return blockSize;
}

void PdGraph::setBlockSize(int blockSize) {
  // only update blocksize if it is <= the parent's
  if (blockSize <= parentGraph->getBlockSize()) {
    // TODO(mhroth)
    this->blockSize = blockSize;
  }
}

void PdGraph::setSwitch(bool switched) {
  this->switched = switched;
}

bool PdGraph::isSwitchedOn() {
  return switched;
}

bool PdGraph::isRootGraph() {
  return (parentGraph == NULL);
}

void PdGraph::setPrintErr(void (*printFunction)(char *)) {
  if (isRootGraph()) {
    printErrFunction = printFunction;
  } else {
    parentGraph->setPrintErr(printFunction);
  }
}

void PdGraph::printErr(char *msg) {
  if (isRootGraph()) {
    printErrFunction(msg);
  } else {
    parentGraph->printErr(msg);
  }
}

void PdGraph::printErr(const char *msg) {
  if (isRootGraph()) {
    printErrFunction((char *) msg);
  } else {
    parentGraph->printErr(msg);
  }
}

void PdGraph::setPrintStd(void (*printFunction)(char *)) {
  if (isRootGraph()) {
    printStdFunction = printFunction;
  } else {
    parentGraph->setPrintStd(printFunction);
  }
}

void PdGraph::printStd(char *msg) {
  if (isRootGraph()) {
    printStdFunction(msg);
  } else {
    parentGraph->printStd(msg);
  }
}

void PdGraph::printStd(const char *msg) {
  if (isRootGraph()) {
    printStdFunction((char *) msg);
  } else {
    parentGraph->printStd(msg);
  }
}

MessageElement *PdGraph::getArgument(int argIndex) {
  return graphArguments->getElement(argIndex);
}

float PdGraph::getSampleRate() {
  return sampleRate;
}

int PdGraph::getNumInputChannels() {
  return numInputChannels;
}

int PdGraph::getNumOutputChannels() {
  return numOutputChannels;
}<|MERGE_RESOLUTION|>--- conflicted
+++ resolved
@@ -459,7 +459,6 @@
 }
 
 // TODO(mhroth)
-<<<<<<< HEAD
 void PdGraph::computeDspProcessOrder() {
   
   /* clear/reset dspNodeList
@@ -472,11 +471,6 @@
    * be specially handled as they do not link to outside of the graph. They are handled internally.
    * Finally, all non-dsp nodes must be removed from this list in order to derive the dsp process order.
    */
-=======
-void PdGraph::computeProcessOrder() {
-/*
-  dspNodeList->clear(); // reset the dsp node list
->>>>>>> 71f8a0b2
 
   // compute process order for local graph
   
