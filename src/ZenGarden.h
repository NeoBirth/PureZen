/*
 *  Copyright 2010,2011 Reality Jockey, Ltd.
 *                 info@rjdj.me
 *                 http://rjdj.me/
 * 
 *  This file is part of ZenGarden.
 *
 *  ZenGarden is free software: you can redistribute it and/or modify
 *  it under the terms of the GNU Lesser General Public License as published by
 *  the Free Software Foundation, either version 3 of the License, or
 *  (at your option) any later version.
 *
 *  ZenGarden is distributed in the hope that it will be useful,
 *  but WITHOUT ANY WARRANTY; without even the implied warranty of
 *  MERCHANTABILITY or FITNESS FOR A PARTICULAR PURPOSE.  See the
 *  GNU Lesser General Public License for more details.
 *  
 *  You should have received a copy of the GNU Lesser General Public License
 *  along with ZenGarden.  If not, see <http://www.gnu.org/licenses/>.
 *
 */

#ifndef _ZENGARDEN_H_
#define _ZENGARDEN_H_

#include "ZGCallbackFunction.h"

/**
 * This header file defines the C interface between ZenGarden and the outside world. Include this header
 * along with the <code>libzengarden</code> library in your project in order to integrate it.
 */
#ifdef __cplusplus
class PdContext;
class PdGraph;
class MessageObject;
class PdMessage;
typedef PdContext ZGContext;
typedef PdGraph ZGGraph;
typedef MessageObject ZGObject;
typedef PdMessage ZGMessage;
extern "C" {
#else
typedef void ZGGraph;
typedef void ZGContext;
typedef void ZGObject;
typedef void ZGMessage;
#endif
  
typedef struct ZGConnectionPair {
  ZGObject *object;
  unsigned int letIndex;
} ZGConnectionPair;
  
/** Enumerates the types of elements of which messages are composed. */
typedef enum ZGMessageElementType {
  ZG_MESSAGE_ELEMENT_FLOAT,
  ZG_MESSAGE_ELEMENT_SYMBOL,
  ZG_MESSAGE_ELEMENT_BANG
} ZGMessageElementType;
  
/**
 * A pointer to this structure is supplied in the callback function with ZG_RECEIVER_MESSAGE.
 * The structure will not persistent after the function returns and the pointer will become invalid.
 */
typedef struct ZGReceiverMessagePair {
  const char *receiverName;
  ZGMessage *message;
} ZGReceiverMessagePair;
  
/** Enumerates the kinds of connections in ZenGarden; Message and DSP */
typedef enum ZGConnectionType {
  ZG_CONNECTION_MESSAGE,
  ZG_CONNECTION_DSP
} ZGConnectionType;
  
  
#pragma mark - New Context/Graph/Object
  
  /** Create a new context to which graphs can be added. */
  ZGContext *zg_context_new(int numInputChannels, int numOutputChannels, int blockSize, float sampleRate,
      void (*callbackFunction)(ZGCallbackFunction function, void *userData, void *ptr), void *userData);

  /** Create a new empty graph in the given context. Ideal for building graphs on the fly. */
  ZGGraph *zg_context_new_empty_graph(ZGContext *context);
  
  /* Create a new graph from a Pd file. */
  ZGGraph *zg_context_new_graph(ZGContext *context, char *directory, char *filename);
  
  /** Remove the graph from the context. */
  //void zg_remove_graph(ZGContext *context, ZGGraph *graph);
  
  /**
   * Delete the given context. All attached graphs are also deleted. Unattached graphs are not
   * automatically deleted, but should be by the user. They are thereafter useless.
   */
  void zg_context_delete(ZGContext *context);
  
  /** Deletes the given graph. If attached, the graph is automatically removed from its context. */
  void zg_delete_graph(ZGGraph *graph);
  
  /** Returns the $0 argument to a graph, allowing graph-specific receivers to be addressed. */
  unsigned int zg_graph_get_dollar_zero(ZGGraph *graph);
  
  /** Returns the userinfo pointer used with the callback function. */
  void *zg_context_get_userinfo(ZGContext *context);

  
#pragma mark - Context
  
  /** Send a message to the named receiver. */
  void zg_context_send_message(ZGContext *context, const char *receiverName, ZGMessage *message);
<<<<<<< HEAD

=======
  
  
#pragma mark - Object Manipulation
  
  /**
   * Create a new object with the given label (e.g. "+", "send~", or "pack"), and an optional
   * initialisation string (e.g. "5", "hello", or "f f f"). The object must be added to the same
   * context and graph as given to this function.
   */
  ZGObject *zg_graph_new_object(ZGGraph *graph, const char *objectString);
  
  /**
   * Add an object to a graph. If the graph is currently attached then audio may be interrupted
   * while the object is attached the and graph reconfigured (if necessary). If the graph is unattached
   * then no audio interruption will take place, even if reconfiguration takes place. The canvasX
   * and canvasY arguments specify the canvas location of the object. This is only relevant for
   * input/~ and output/~ objects, otherwise 0 may be specified.
   */
  void zg_graph_add_object(ZGGraph *graph, ZGObject *object, float canvasX, float canvasY);
  
  /**
   * Removes the object from the graph and deletes it from memory. Any connections that this object
   * may have had in the graph are also deleted. The reference to the object after this function
   * completes is invalid.
   */
  void zg_object_remove(ZGObject *object);
  
>>>>>>> 11a977eb
  
#pragma mark - Graph
  
  /** Attaches a graph to its context */
  void zg_graph_attach(ZGGraph *graph);
  
  /** Attaches a graph to its context */
  void zg_graph_unattach(ZGGraph *graph);
  
  
#pragma mark - Manage Connections
  
  /**
   * Add a connection between two objects, both of which are in the given graph. The new connection
   * may cause the object graph to be reordered and cause audio dropouts. If the arguments do
   * not define a valid connection, then this function does nothing.
   */
  void zg_graph_add_connection(ZGGraph *graph, ZGObject *fromObject, int outletIndex, ZGObject *toObject, int inletIndex);
  
  /**
   * Remove a connection between two objects, both of which are in the given graph. If the arguments
   * do not define a valid connection, then this function does nothing.
   */
  void zg_graph_remove_connection(ZGGraph *graph, ZGObject *fromObject, int outletIndex, ZGObject *toObject, int inletIndex);
  
  /** Returns the connection type of the outlet of the given object. */
  ZGConnectionType zg_object_get_connection_type(ZGObject *object, unsigned int outletIndex);
  
  unsigned int zg_object_get_num_inlets(ZGObject *object);
  
  unsigned int zg_object_get_num_outlets(ZGObject *object);
  
  
#pragma mark - Context Process

  /** Process the given context. */
  void zg_context_process(ZGContext *context, float *inputBuffers, float *outputBuffers);
  
  
#pragma mark - Context Send Message
  
  /**
   * Send a message to the named receiver with the given format at the beginning of the next audio block.
   * If no receiver exists with the given name, then this funtion does nothing.
   * E.g., zg_send_message(graph, "#accelerate", "fff", 0.0f, 0.0f, 0.0f);
   * sends a message containing three floats, each with value 0.0f, to all receivers named "#accelerate".
   * Messages may also be formatted with "s" and "b" for symbols and bangs, respectively.
   * E.g., zg_send_message(graph, "test", "s", "hello");
   * E.g., zg_send_message(graph, "test", "b");
   */
  //void zg_context_send_message(ZGContext *context, const char *receiverName, const char *messageFormat, ...);
  
  /**
   * Send a message to the named receiver with the given format at the given block index. If the
   * block index is negative or greater than the block size (given when instantiating the graph)
   * the the message will be sent at the very beginning of the next block. A fractional block index
   * may be given, and the message will be evaluated between rendered samples. If the given block
   * index falls outside of the block size (either positive or negative), then the message will be
   * delivered at the beginning of the block. If no receiver exists with the given name, then this
   * funtion does nothing.
   * This function is equivalent to e.g., zg_send_message(graph, "#accelerate", 0.0, "fff", 0.0f, 0.0f, 0.0f)
   * E.g., zg_send_message_at_blockindex(graph, "#accelerate", 56.3, "fff", 0.0f, 0.0f, 0.0f);
   * sends a message containing three floats, each with value 0.0f, to all receivers named "#accelerate"
   * between samples 56th and 57th samples (counting from zero) of the block.
   */
  void zg_context_send_message_at_blockindex(ZGContext *context, const char *receiverName,
      double blockIndex, const char *messageFormat, ...);
  
  /**
   * Send a midi note message on the given channel to occur at the given block index. The
   * <code>blockIndex</code> parameter behaves in the same way as in <code>zg_send_message_at_blockindex()</code>.
   * All messages are sent to <code>notein</code> objects, i.e. omni. Channels are zero-index and only
   * 16 are supported. A note off message is generally interpreted as having velocity zero.
   */
  void zg_context_send_midinote(ZGContext *context, int channel, int noteNumber, int velocity, double blockIndex);
  

#pragma mark - Context Un/Register External Receivers
  
  void zg_context_register_receiver(ZGContext *context, const char *receiverName);
  
  void zg_context_unregister_receiver(ZGContext *context, const char *receiverName);

  
#pragma mark - Object
  
  /**
   * Create a new object with a string, e.g. "osc~ 440", "+", or "pack t t s, and add it to the graph.
   * If the graph is currently attached then audio may be interrupted
   * while the object is attached the and graph reconfigured (if necessary). If the graph is unattached
   * then no audio interruption will take place, even if reconfiguration takes place. The canvasX
   * and canvasY arguments specify the canvas location of the object. This is only relevant for
   * input/~ and output/~ objects, otherwise 0 may be specified.
   */
  void zg_graph_add_new_object(ZGGraph *graph, const char *objectString, float canvasX, float canvasY);
  
  /**
   * Removes the object from the graph and deletes it from memory. Any connections that this object
   * may have had in the graph are also deleted. The reference to the object after this function
   * completes is invalid.
   */
  void zg_object_remove(ZGObject *object);
  
  /**
   * Returns an array of ZGConnectionPair structs indicating the objects and outlets from which
   * the connections are comming. The result in n is the length of the array (i.e. the number of
   * connections at the given inlet). The returned array is owned and must be freed by the caller.
   * NOTE(mhroth): This function currently only returns MESSAGE connections.
   */
  ZGConnectionPair *zg_object_get_connections_at_inlet(ZGObject *object, unsigned int inletIndex, unsigned int *n);
  ZGConnectionPair *zg_object_get_connections_at_outlet(ZGObject *object, unsigned int outletIndex, unsigned int *n);
  
  /**
   * Send a message directly to an object. The message will be evaluated at the beginning of the
   * next block, before any other messages otherwise scheduled are evaluated. The timestamp of
   * this message is ignored. If the message should be delivered at a specific time, use
   * zg_context_send_message() and its variants in order to send the message to a named receiver.
   */
  void zg_object_send_message(ZGObject *object, unsigned int inletIndex, ZGMessage *message);
  
  /**
   * Returns the canvas position of the object. Position coordinates are represented as floats
   * and are real valued, though Pd uses only non-negative values.
   */
  void zg_object_get_canvas_position(ZGObject *object, float *x, float *y);
  
  /** Sets the canvas position of the object. Coordinates may be positive or negative. */
  void zg_object_set_canvas_position(ZGObject *object, float x, float y);
  
  /** Returns the object label, e.g. "osc~" or "+". */
  const char *zg_object_get_label(ZGObject *object);
  

#pragma mark - Message
  
  /** Returns a new message with the given timestamp and the number of elements. */
  ZGMessage *zg_message_new(double timetamp, unsigned int numElemets);
  
  /** The message is released from memory. */
  void zg_message_delete(ZGMessage *message);
  
  void zg_message_set_float(ZGMessage *message, unsigned int index, float f);
  
  /** The symbol parameter is copied into the message. */
  void zg_message_set_symbol(ZGMessage *message, unsigned int index, const char *s);
  
  void zg_message_set_bang(ZGMessage *message, unsigned int index);
  
  unsigned int zg_message_get_num_elements(ZGMessage *message);
  
  double zg_message_get_timestamp(ZGMessage *message);
  
  ZGMessageElementType zg_message_get_element_type(unsigned int index, ZGMessage *message);
  
  float zg_message_get_float(unsigned int index, ZGMessage *message);
  
  const char *zg_message_get_symbol(unsigned int index, ZGMessage *message);
  
  
#ifdef __cplusplus
}
#endif

#endif // _ZENGARDEN_H_<|MERGE_RESOLUTION|>--- conflicted
+++ resolved
@@ -104,43 +104,7 @@
   /** Returns the userinfo pointer used with the callback function. */
   void *zg_context_get_userinfo(ZGContext *context);
 
-  
-#pragma mark - Context
-  
-  /** Send a message to the named receiver. */
-  void zg_context_send_message(ZGContext *context, const char *receiverName, ZGMessage *message);
-<<<<<<< HEAD
-
-=======
-  
-  
-#pragma mark - Object Manipulation
-  
-  /**
-   * Create a new object with the given label (e.g. "+", "send~", or "pack"), and an optional
-   * initialisation string (e.g. "5", "hello", or "f f f"). The object must be added to the same
-   * context and graph as given to this function.
-   */
-  ZGObject *zg_graph_new_object(ZGGraph *graph, const char *objectString);
-  
-  /**
-   * Add an object to a graph. If the graph is currently attached then audio may be interrupted
-   * while the object is attached the and graph reconfigured (if necessary). If the graph is unattached
-   * then no audio interruption will take place, even if reconfiguration takes place. The canvasX
-   * and canvasY arguments specify the canvas location of the object. This is only relevant for
-   * input/~ and output/~ objects, otherwise 0 may be specified.
-   */
-  void zg_graph_add_object(ZGGraph *graph, ZGObject *object, float canvasX, float canvasY);
-  
-  /**
-   * Removes the object from the graph and deletes it from memory. Any connections that this object
-   * may have had in the graph are also deleted. The reference to the object after this function
-   * completes is invalid.
-   */
-  void zg_object_remove(ZGObject *object);
-  
->>>>>>> 11a977eb
-  
+
 #pragma mark - Graph
   
   /** Attaches a graph to its context */
@@ -180,6 +144,9 @@
   
   
 #pragma mark - Context Send Message
+  
+  /** Send a message to the named receiver. */
+  void zg_context_send_message(ZGContext *context, const char *receiverName, ZGMessage *message);
   
   /**
    * Send a message to the named receiver with the given format at the beginning of the next audio block.
@@ -190,7 +157,7 @@
    * E.g., zg_send_message(graph, "test", "s", "hello");
    * E.g., zg_send_message(graph, "test", "b");
    */
-  //void zg_context_send_message(ZGContext *context, const char *receiverName, const char *messageFormat, ...);
+  void zg_context_send_messageV(ZGContext *context, const char *receiverName, const char *messageFormat, ...);
   
   /**
    * Send a message to the named receiver with the given format at the given block index. If the
