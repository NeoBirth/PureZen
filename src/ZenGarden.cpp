/*
 *  Copyright 2010 Reality Jockey, Ltd.
 *                 info@rjdj.me
 *                 http://rjdj.me/
 * 
 *  This file is part of ZenGarden.
 *
 *  ZenGarden is free software: you can redistribute it and/or modify
 *  it under the terms of the GNU Lesser General Public License as published by
 *  the Free Software Foundation, either version 3 of the License, or
 *  (at your option) any later version.
 *
 *  ZenGarden is distributed in the hope that it will be useful,
 *  but WITHOUT ANY WARRANTY; without even the implied warranty of
 *  MERCHANTABILITY or FITNESS FOR A PARTICULAR PURPOSE.  See the
 *  GNU Lesser General Public License for more details.
 *  
 *  You should have received a copy of the GNU Lesser General Public License
 *  along with ZenGarden.  If not, see <http://www.gnu.org/licenses/>.
 *
 */

#include "PdContext.h"
#include "PdGraph.h"
#include "ZenGarden.h"

ZGContext *zg_new_context(int numInputChannels, int numOutputChannels, int blockSize, float sampleRate,
    void (*callbackFunction)(ZGCallbackFunction function, void *userData, void *ptr), void *userData) {
  PdContext *context = new PdContext(numInputChannels, numOutputChannels, blockSize, sampleRate,
      callbackFunction, userData);
  return context;
}

ZGGraph *zg_new_empty_graph(PdContext *context) {
  PdMessage *initMessage = PD_MESSAGE_ON_STACK(0); // create an empty message to use for initialisation
  initMessage->initWithTimestampAndNumElements(0.0, 0);
  // the new graph has no parent graph and is created in the given context
  PdGraph *graph = new PdGraph(initMessage, NULL, context, context->getNextGraphId());
  return graph;
}

ZGGraph *zg_new_graph(PdContext *context, char *directory, char *filename) {
  PdMessage *initMessage = PD_MESSAGE_ON_STACK(0); // create an empty initMessage
  initMessage->initWithTimestampAndNumElements(0.0, 0);
  // no parent graph
  PdGraph *graph = context->newGraph(directory, filename, initMessage, NULL);
  return graph;
}

void zg_attach_graph(PdContext *context, PdGraph *graph) {
  context->attachGraph(graph);
}
/*
void zg_remove_graph(PdContext *context, PdGraph *graph) {
  context->removeGraph(graph);
}
*/

ZGObject *zg_new_object(ZGContext *context, ZGGraph *graph, char *objectString) {
  char *objectLabel = strtok(objectString, " ;");
  char *initString = strtok(NULL, ";");
<<<<<<< HEAD
  char resolutionBuffer[256];
  PdMessage *initMessage = PD_MESSAGE_ON_STACK(32);
  initMessage->initWithSARb(32, initString, graph->getArguments(), resolutionBuffer, 256);
=======
  char buffer[256];
  PdMessage *initMessage = PD_MESSAGE_ON_STACK(64);
  initMessage->initWithSARb(64, initString, graph->getArguments(), buffer, 256);
>>>>>>> 4664cdf7
  MessageObject *messageObject = context->newObject((char *) "obj", objectLabel, initMessage, graph);
  return messageObject;
}

void zg_add_object(PdGraph *graph, ZGObject *object, int canvasX, int canvasY) {
  graph->addObject(canvasX, canvasY, object);
}
/*
void zg_remove_object(PdGraph *graph, MessageObject *object) {
  graph->removeObject(object);
}
*/
void zg_delete_context(ZGContext *context) {
  if (context != NULL) {
    delete context;
  }
}

void zg_delete_graph(ZGGraph *graph) {
  if (graph != NULL) {
    /*
    if (graph->isAttachedToContext()) {
      context->removeGraph(graph);
    }
    */
    delete graph;
  }
}

void zg_add_connection(ZGGraph *graph, ZGObject *fromObject, int outletIndex, ZGObject *toObject, int inletIndex) {
  graph->addConnection(fromObject, outletIndex, toObject, inletIndex);
}

void zg_remove_connection(ZGObject *fromObject, int outletIndex, ZGObject *toObject, int inletIndex) {
  //graph->removeConnection(fromObject, outletIndex, toObject, inletIndex);
}

ConnectionType zg_get_connection_type(ZGObject *object, unsigned int outletIndex) {
<<<<<<< HEAD
  if (object != NULL) {
    return object->getConnectionType(outletIndex);
  } else {
    return MESSAGE;
  }
}

unsigned int zg_get_num_inlets(ZGObject *object) {
  if (object != NULL) {
    return object->getNumInlets();
  } else {
    return 0;
  }
}

unsigned int zg_get_num_outlets(ZGObject *object) {
  if (object != NULL) {
    return object->getNumOutlets();
  } else {
    return 0;
  }
=======
  return (object != NULL) ? object->getConnectionType(outletIndex) : MESSAGE;
}

unsigned int zg_get_num_inlets(ZGObject *object) {
  return (object != NULL) ? object->numInlets() : 0;
}

unsigned int zg_get_num_outlets(ZGObject *object) {
  return (object != NULL) ? object->numOutlets() : 0;
>>>>>>> 4664cdf7
}

void zg_process(PdContext *context, float *inputBuffers, float *outputBuffers) {
  context->process(inputBuffers, outputBuffers);
}

void zg_send_message(PdContext *context, const char *receiverName, const char *messageFormat, ...) {
  va_list ap;
  va_start(ap, messageFormat);
  context->scheduleExternalMessageV(receiverName, 0.0, messageFormat, ap);
  va_end(ap); // release the va_list
}

void zg_send_message_at_blockindex(PdContext *context, const char *receiverName, double blockIndex,
    const char *messageFormat, ...) {
  va_list ap;
  va_start(ap, messageFormat);
  double timestamp = context->getBlockStartTimestamp();
  if (blockIndex >= 0.0 && blockIndex <= (double) (context->getBlockSize()-1)) {
    timestamp += blockIndex / context->getSampleRate();
  }
  context->scheduleExternalMessageV(receiverName, timestamp, messageFormat, ap);
  va_end(ap);
}

void zg_send_midinote(PdContext *context, int channel, int noteNumber, int velocity, double blockIndex) {
  const char *receiverName;
  switch (channel) {
    case 0:  { receiverName = "zg_notein_0";  break; }
    case 1:  { receiverName = "zg_notein_1";  break; }
    case 2:  { receiverName = "zg_notein_2";  break; }
    case 3:  { receiverName = "zg_notein_3";  break; }
    case 4:  { receiverName = "zg_notein_4";  break; }
    case 5:  { receiverName = "zg_notein_5";  break; }
    case 6:  { receiverName = "zg_notein_6";  break; }
    case 7:  { receiverName = "zg_notein_7";  break; }
    case 8:  { receiverName = "zg_notein_8";  break; }
    case 9:  { receiverName = "zg_notein_9";  break; }
    case 10: { receiverName = "zg_notein_10"; break; }
    case 11: { receiverName = "zg_notein_11"; break; }
    case 12: { receiverName = "zg_notein_12"; break; }
    case 13: { receiverName = "zg_notein_13"; break; }
    case 14: { receiverName = "zg_notein_14"; break; }
    case 15: { receiverName = "zg_notein_15"; break; }
    default: {
      return;
    }
  }
  
  zg_send_message_at_blockindex(context, receiverName, blockIndex, "fff",
      (float) noteNumber, (float) velocity, (float) channel);
  
  // all message are also sent to the omni listener
  zg_send_message_at_blockindex(context, "zg_notein_omni", blockIndex, "fff",
      (float) noteNumber, (float) velocity, (float) channel);
}<|MERGE_RESOLUTION|>--- conflicted
+++ resolved
@@ -59,15 +59,9 @@
 ZGObject *zg_new_object(ZGContext *context, ZGGraph *graph, char *objectString) {
   char *objectLabel = strtok(objectString, " ;");
   char *initString = strtok(NULL, ";");
-<<<<<<< HEAD
   char resolutionBuffer[256];
   PdMessage *initMessage = PD_MESSAGE_ON_STACK(32);
   initMessage->initWithSARb(32, initString, graph->getArguments(), resolutionBuffer, 256);
-=======
-  char buffer[256];
-  PdMessage *initMessage = PD_MESSAGE_ON_STACK(64);
-  initMessage->initWithSARb(64, initString, graph->getArguments(), buffer, 256);
->>>>>>> 4664cdf7
   MessageObject *messageObject = context->newObject((char *) "obj", objectLabel, initMessage, graph);
   return messageObject;
 }
@@ -106,39 +100,15 @@
 }
 
 ConnectionType zg_get_connection_type(ZGObject *object, unsigned int outletIndex) {
-<<<<<<< HEAD
-  if (object != NULL) {
-    return object->getConnectionType(outletIndex);
-  } else {
-    return MESSAGE;
-  }
-}
-
-unsigned int zg_get_num_inlets(ZGObject *object) {
-  if (object != NULL) {
-    return object->getNumInlets();
-  } else {
-    return 0;
-  }
-}
-
-unsigned int zg_get_num_outlets(ZGObject *object) {
-  if (object != NULL) {
-    return object->getNumOutlets();
-  } else {
-    return 0;
-  }
-=======
   return (object != NULL) ? object->getConnectionType(outletIndex) : MESSAGE;
 }
 
 unsigned int zg_get_num_inlets(ZGObject *object) {
-  return (object != NULL) ? object->numInlets() : 0;
+  return (object != NULL) ? object->getNumInlets() : 0;
 }
 
 unsigned int zg_get_num_outlets(ZGObject *object) {
-  return (object != NULL) ? object->numOutlets() : 0;
->>>>>>> 4664cdf7
+  return (object != NULL) ? object->getNumOutlets() : 0;
 }
 
 void zg_process(PdContext *context, float *inputBuffers, float *outputBuffers) {
