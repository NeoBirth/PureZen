--- conflicted
+++ resolved
@@ -31,11 +31,7 @@
 }
 */
 
-<<<<<<< HEAD
 void zg_graph_add_new_object(PdGraph *graph, const char *objectString, float canvasX, float canvasY) {
-=======
-ZGObject *zg_graph_new_object(ZGGraph *graph, const char *objectString) {
->>>>>>> 11a977eb
   char *objectStringCopy = StaticUtils::copyString(objectString);
   char *objectLabel = strtok(objectStringCopy, " ;");
   char *initString = strtok(NULL, ";");
@@ -178,14 +174,14 @@
 void zg_context_send_message(ZGContext *context, const char *receiverName, ZGMessage *message) {
   context->scheduleExternalMessage(receiverName, message);
 }
-/*
-void zg_context_send_message(PdContext *context, const char *receiverName, const char *messageFormat, ...) {
+
+void zg_context_send_messageV(PdContext *context, const char *receiverName, const char *messageFormat, ...) {
   va_list ap;
   va_start(ap, messageFormat);
   context->scheduleExternalMessageV(receiverName, 0.0, messageFormat, ap);
   va_end(ap); // release the va_list
 }
-*/
+
 void zg_context_send_message_at_blockindex(PdContext *context, const char *receiverName, double blockIndex,
     const char *messageFormat, ...) {
   va_list ap;
