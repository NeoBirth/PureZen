/*
 *  Copyright 2010,2011,2012 Reality Jockey, Ltd.
 *                 info@rjdj.me
 *                 http://rjdj.me/
 * 
 *  This file is part of ZenGarden.
 *
 *  ZenGarden is free software: you can redistribute it and/or modify
 *  it under the terms of the GNU Lesser General Public License as published by
 *  the Free Software Foundation, either version 3 of the License, or
 *  (at your option) any later version.
 *
 *  ZenGarden is distributed in the hope that it will be useful,
 *  but WITHOUT ANY WARRANTY; without even the implied warranty of
 *  MERCHANTABILITY or FITNESS FOR A PARTICULAR PURPOSE.  See the
 *  GNU Lesser General Public License for more details.
 *  
 *  You should have received a copy of the GNU Lesser General Public License
 *  along with ZenGarden.  If not, see <http://www.gnu.org/licenses/>.
 *
 */

#include "MessageFloat.h"
#include "MessageMessageBox.h"
#include "MessageSymbol.h"
#include "MessageTable.h"
#include "MessageText.h"
#include "PdAbstractionDataBase.h"
#include "PdContext.h"
#include "PdFileParser.h"
#include "PdGraph.h"

PdFileParser::PdFileParser(string directory, string filename) {
  rootPath = string(directory);
  fileName = string(filename);
  
  FILE *fp = fopen((directory+filename).c_str(), "rb"); // open the file in binary mode
  pos = 0; // initialise position in stringDesc
  if (fp == NULL) {
    // error condition
    isDone = true;
  } else {
    // find the size of the file
    fseek(fp, 0, SEEK_SET);
    long int posStart = ftell(fp);
    fseek(fp, 0, SEEK_END);
    long int posEnd = ftell(fp);
    int numChars = posEnd - posStart;
    char str[numChars+1];
    fseek(fp, 0, SEEK_SET); // seek back to the beginning of the file
    fread(str, sizeof(char), numChars, fp); // read the whole file into memory
    fclose(fp); // close the file
    str[numChars] = '\0';
    stringDesc = string(str);
    
    nextLine(); // read the first line
    isDone = false;
  }
}

PdFileParser::PdFileParser(string aString) {
  // if we're just loading a string, the default root path is "/"
  rootPath = string("/");
  
  if (aString.empty()) {
    isDone = true;
  } else {
    stringDesc = aString;
    pos = 0;
    nextLine(); // read the first line
    isDone = false;
  }
}

PdFileParser::~PdFileParser() {
  // nothing to do
}

string PdFileParser::nextMessage() {
  if (!isDone) {
    message = line;
    while (!nextLine().empty() &&
        !(line.compare(0, 2, "#X") == 0 || line.compare(0, 2, "#N") == 0 || 
        line.compare(0, 2, "#A") == 0)) {
      message += " " + line; // there is an implied space between lines
    }
  } else {
    message = string();
  }
  return message;
}

string PdFileParser::nextLine() {
  size_t newPos = stringDesc.find_first_of('\n', pos);
  if (newPos == string::npos) { // TODO(mhroth): works?
    isDone = true;
    line = string();
    return line;
  } else {
    // remove trailing '\n' from the line
    line = string(stringDesc, pos, newPos-pos);
    pos = newPos + 1; // one past the '\n'

    // remove comma indicating GUI box resize
    int commaIndex = 0;
    if ((commaIndex = line.find_last_of(",")) != std::string::npos && commaIndex > 0 && line[commaIndex - 1] != '\\') {
      line = line.substr(0, commaIndex) + ";";
    }
<<<<<<< HEAD

=======
>>>>>>> 4859eb54
    return line;
  }
}


#pragma mark - execute

PdGraph *PdFileParser::execute(PdContext *context) {
  return execute(NULL, NULL, context, true);
}

PdGraph *PdFileParser::execute(PdMessage *initMsg, PdGraph *graph, PdContext *context, bool isSubPatch) {
#define OBJECT_LABEL_RESOLUTION_BUFFER_LENGTH 32
#define RESOLUTION_BUFFER_LENGTH 512
#define INIT_MESSAGE_MAX_ELEMENTS 32
  PdMessage *initMessage = PD_MESSAGE_ON_STACK(INIT_MESSAGE_MAX_ELEMENTS);
  
  string message;
  MessageTable *lastArrayCreated = NULL;  // used to know on which table the #A line values have to be set
  while (!(message = nextMessage()).empty()) {
    // create a non-const copy of message such that strtok can modify it
    char line[message.size()+1];
    strncpy(line, message.c_str(), sizeof(line));
    
    char *hashType = strtok(line, " ");

    if (!strcmp(hashType, "#N")) {
      char *objectType = strtok(NULL, " ");
      if (!strcmp(objectType, "canvas")) {
        int canvasX = atoi(strtok(NULL, " "));
        int canvasY = atoi(strtok(NULL, " "));
        int canvasW = atoi(strtok(NULL, " "));
        int canvasH = atoi(strtok(NULL, " "));
        const char *canvasName = strtok(NULL, " ");

        // A new graph is defined inline. No arguments are passed (from this line)
        // the graphId is not incremented as this is a subpatch, not an abstraction
        // NOTE(mhroth): pixel location is not recorded
        PdGraph *newGraph = NULL;
        if (graph == NULL) { // if no parent graph exists
          initMessage->initWithTimestampAndNumElements(0.0, 0); // make a dummy initMessage
          newGraph = new PdGraph(initMessage, NULL, context, context->getNextGraphId(), "zg_root");
          if (!rootPath.empty()) {
            // inform the root graph of where it is in the file system, if this information exists.
            // This will allow abstractions to be correctly loaded.
            newGraph->addDeclarePath(rootPath.c_str());
          }
        } else {
          if (isSubPatch) {
            // a graph made a subpatch
            newGraph = new PdGraph(graph->getArguments(), graph, context, graph->getGraphId(), canvasName);
          } else {
            // a graph made as an abstraction
            newGraph = new PdGraph(initMsg, graph, context, context->getNextGraphId(), rootPath+fileName);
            isSubPatch = true;
          }
          graph->addObject(0, 0, newGraph); // add the new graph to the current one as an object
        }
        
        // the new graph is pushed onto the stack
        graph = newGraph;
    } else {
        context->printErr("Unrecognised #N object type: \"%s\".", line);
      }
    } else if (!strcmp(hashType, "#X")) {
      char *objectType = strtok(NULL, " ");
      if (!strcmp(objectType, "obj")) {
        // read the canvas coordinates (Pd defines them to be integers, ZG represents them as floats internally)
        float canvasX = (float) atoi(strtok(NULL, " "));
        float canvasY = (float) atoi(strtok(NULL, " "));
        
        // resolve $ variables in the object label (such as objects that are simply labeled "$1")
        char *objectLabel = strtok(NULL, " ;\r"); // delimit with " " or ";"
        
        char resBufferLabel[OBJECT_LABEL_RESOLUTION_BUFFER_LENGTH];
        PdMessage::resolveString(objectLabel, graph->getArguments(), 0,
          resBufferLabel, OBJECT_LABEL_RESOLUTION_BUFFER_LENGTH); // object labels are always strings
                                                                  // even if they are numbers, e.g. "1"
        
        // resolve $ variables in the object arguments
        char *objectInitString = strtok(NULL, ";\r"); // get the object initialisation string
        char resBuffer[RESOLUTION_BUFFER_LENGTH];
        initMessage->initWithSARb(INIT_MESSAGE_MAX_ELEMENTS, objectInitString, graph->getArguments(),
            resBuffer, RESOLUTION_BUFFER_LENGTH);
        
        // create the object
        MessageObject *messageObject = context->newObject(resBufferLabel, initMessage, graph);
        if (messageObject == NULL) { // object could not be created based on any known object factory functions
          if (context->getAbstractionDataBase()->existsAbstraction(objectLabel)) {
            PdFileParser *parser = new PdFileParser(context->getAbstractionDataBase()->getAbstraction(objectLabel));
            messageObject = parser->execute(initMessage, graph, context, false);
            delete parser;
          } else {
            string filename = string(objectLabel) + ".pd";
            string directory = graph->findFilePath(filename.c_str());
            if (directory.empty()) {
              // if the system cannot find the file itself, make a final effort to find the file via
              // the user supplied callback
              if (context->callbackFunction != NULL) {
                char *dir = (char *) context->callbackFunction(ZG_CANNOT_FIND_OBJECT,
                  context->callbackUserData, objectLabel);
                if (dir != NULL) {
                // TODO(mhroth): create new object based on returned path
                  free(dir); // free the returned objectpath
                } else {
                  context->printErr("Unknown object or abstraction '%s'.", objectLabel);
                }
              }
            }
            PdFileParser *parser = new PdFileParser(directory, filename);
            messageObject = parser->execute(initMessage, graph, context, false);
            delete parser;
          }
        } else {
          // add the object to the local graph and make any necessary registrations
          graph->addObject(canvasX, canvasY, messageObject);
        }
      } else if (!strcmp(objectType, "msg")) {
        float canvasX = (float) atoi(strtok(NULL, " ")); // read the first canvas coordinate
        float canvasY = (float) atoi(strtok(NULL, " ")); // read the second canvas coordinate
        char *objectInitString = strtok(NULL, "\n\r"); // get the message initialisation string (including trailing ';')
        initMessage->initWithTimestampAndSymbol(0.0, objectInitString);
        MessageObject *messageObject = context->newObject(
          MessageMessageBox::getObjectLabel(), initMessage, graph);
        graph->addObject(canvasX, canvasY, messageObject);
      } else if (!strcmp(objectType, "connect")) {
        int fromObjectIndex = atoi(strtok(NULL, " "));
        int outletIndex = atoi(strtok(NULL, " "));
        int toObjectIndex = atoi(strtok(NULL, " "));
        int inletIndex = atoi(strtok(NULL, ";"));
        graph->addConnection(fromObjectIndex, outletIndex, toObjectIndex, inletIndex);
      } else if (!strcmp(objectType, "floatatom")) {
        float canvasX = (float) atoi(strtok(NULL, " "));
        float canvasY = (float) atoi(strtok(NULL, " "));
        initMessage->initWithTimestampAndFloat(0.0, 0.0f);
        MessageObject *messageObject = context->newObject(
            MessageFloat::getObjectLabel(), initMessage, graph); // defines a number box
        graph->addObject(canvasX, canvasY, messageObject);
      } else if (!strcmp(objectType, "symbolatom")) {
        float canvasX = (float) atoi(strtok(NULL, " "));
        float canvasY = (float) atoi(strtok(NULL, " "));
        initMessage->initWithTimestampAndSymbol(0.0, NULL);
        MessageObject *messageObject = context->newObject(
            MessageSymbol::getObjectLabel(), initMessage, graph);
        graph->addObject(canvasX, canvasY, messageObject);
      } else if (!strcmp(objectType, "restore")) {
        // the graph is finished being defined
        // pop the graph stack to the parent graph
        // the process order will be computed by the parent graph
        graph = graph->getParentGraph();
      } else if (!strcmp(objectType, "text")) {
        float canvasX = (float) atoi(strtok(NULL, " "));
        float canvasY = (float) atoi(strtok(NULL, " "));
        char *comment = strtok(NULL, ";"); // get the comment
        initMessage->initWithTimestampAndSymbol(0.0, comment);
        MessageObject *messageText = context->newObject(
            MessageText::getObjectLabel(), initMessage, graph);
        graph->addObject(canvasX, canvasY, messageText);
      } else if (!strcmp(objectType, "declare")) {
        // set environment for loading patch
        char *objectInitString = strtok(NULL, ";"); // get the arguments to declare
        initMessage->initWithString(0.0, 2, objectInitString); // parse them
        if (initMessage->isSymbol(0, "-path")) {
          if (initMessage->isSymbol(1)) {
            // add symbol to declare directories
            graph->addDeclarePath(initMessage->getSymbol(1));
          }
        } else {
          context->printErr("declare \"%s\" flag is not supported.", initMessage->getSymbol(0));
        }
      } else if (!strcmp(objectType, "array")) {
        // creates a new table
        // objectInitString should contain both name and buffer length
        char *objectInitString = strtok(NULL, ";"); // get the object initialisation string
        char resBuffer[RESOLUTION_BUFFER_LENGTH];
        initMessage->initWithSARb(4, objectInitString, graph->getArguments(), resBuffer, RESOLUTION_BUFFER_LENGTH);
        lastArrayCreated = reinterpret_cast<MessageTable *>(
          context->newObject("table", initMessage, graph));
        graph->addObject(0, 0, lastArrayCreated);
        context->printStd("PdFileParser: Replacer array with table, name: '%s'", initMessage->getSymbol(0));
      } else if (!strcmp(objectType, "coords")) {
        // NOTE(mhroth): not really sure what this object type does, but it doesn't seem to have
        // any effect on the function of the patch (i.e. it seems to be purely cosmetic).
        continue;
      } else {
        context->printErr("Unrecognised #X object type: \"%s\"", message.c_str());
      }
    } else if (!strcmp(hashType, "#A")) {
      if (!lastArrayCreated)
        context->printErr("#A line but no array were created");
      else {
        int bufferLength = 0;
        float *buffer = lastArrayCreated->getBuffer(&bufferLength);
        char *token;
        
        int index = atoi(strtok(NULL, " ;"));
        while ((token = strtok(NULL, " ;")) != NULL) {
          if (index >= bufferLength) {
            context->printErr("#A trying to add value at index %d \
              while buffer length is %d", index, bufferLength);
            break;
          }
          buffer[index] = atof(token);
          ++index;
        }
      }
    } else {
      context->printErr("Unrecognised hash type: \"%s\"", message.c_str());
    }
  }
  
  return graph;
}<|MERGE_RESOLUTION|>--- conflicted
+++ resolved
@@ -106,10 +106,7 @@
     if ((commaIndex = line.find_last_of(",")) != std::string::npos && commaIndex > 0 && line[commaIndex - 1] != '\\') {
       line = line.substr(0, commaIndex) + ";";
     }
-<<<<<<< HEAD
-
-=======
->>>>>>> 4859eb54
+
     return line;
   }
 }
@@ -163,7 +160,7 @@
             newGraph = new PdGraph(graph->getArguments(), graph, context, graph->getGraphId(), canvasName);
           } else {
             // a graph made as an abstraction
-            newGraph = new PdGraph(initMsg, graph, context, context->getNextGraphId(), rootPath+fileName);
+            newGraph = new PdGraph(initMsg, graph, context, context->getNextGraphId(), (rootPath+fileName).c_str());
             isSubPatch = true;
           }
           graph->addObject(0, 0, newGraph); // add the new graph to the current one as an object
@@ -286,30 +283,26 @@
         char *objectInitString = strtok(NULL, ";"); // get the object initialisation string
         char resBuffer[RESOLUTION_BUFFER_LENGTH];
         initMessage->initWithSARb(4, objectInitString, graph->getArguments(), resBuffer, RESOLUTION_BUFFER_LENGTH);
-        lastArrayCreated = reinterpret_cast<MessageTable *>(
-          context->newObject("table", initMessage, graph));
+        lastArrayCreated = reinterpret_cast<MessageTable *>(context->newObject("table", initMessage, graph));
         graph->addObject(0, 0, lastArrayCreated);
         context->printStd("PdFileParser: Replacer array with table, name: '%s'", initMessage->getSymbol(0));
       } else if (!strcmp(objectType, "coords")) {
-        // NOTE(mhroth): not really sure what this object type does, but it doesn't seem to have
-        // any effect on the function of the patch (i.e. it seems to be purely cosmetic).
         continue;
       } else {
         context->printErr("Unrecognised #X object type: \"%s\"", message.c_str());
       }
     } else if (!strcmp(hashType, "#A")) {
-      if (!lastArrayCreated)
+      if (lastArrayCreated == NULL) {
         context->printErr("#A line but no array were created");
-      else {
+      } else {
         int bufferLength = 0;
         float *buffer = lastArrayCreated->getBuffer(&bufferLength);
-        char *token;
+        char *token = NULL;
         
         int index = atoi(strtok(NULL, " ;"));
         while ((token = strtok(NULL, " ;")) != NULL) {
           if (index >= bufferLength) {
-            context->printErr("#A trying to add value at index %d \
-              while buffer length is %d", index, bufferLength);
+            context->printErr("#A trying to add value at index %d while buffer length is %d", index, bufferLength);
             break;
           }
           buffer[index] = atof(token);
