/*
 *  Copyright 2010,2011,2012 Reality Jockey, Ltd.
 *                 info@rjdj.me
 *                 http://rjdj.me/
 * 
 *  This file is part of ZenGarden.
 *
 *  ZenGarden is free software: you can redistribute it and/or modify
 *  it under the terms of the GNU Lesser General Public License as published by
 *  the Free Software Foundation, either version 3 of the License, or
 *  (at your option) any later version.
 *
 *  ZenGarden is distributed in the hope that it will be useful,
 *  but WITHOUT ANY WARRANTY; without even the implied warranty of
 *  MERCHANTABILITY or FITNESS FOR A PARTICULAR PURPOSE.  See the
 *  GNU Lesser General Public License for more details.
 *  
 *  You should have received a copy of the GNU Lesser General Public License
 *  along with ZenGarden.  If not, see <http://www.gnu.org/licenses/>.
 *
 */

#include "MessageFloat.h"
#include "MessageMessageBox.h"
#include "MessageSymbol.h"
#include "MessageTable.h"
#include "MessageText.h"
#include "PdAbstractionDataBase.h"
#include "PdContext.h"
#include "PdFileParser.h"
#include "PdGraph.h"

PdFileParser::PdFileParser(string directory, string filename) {
  rootPath = string(directory);
  fileName = string(filename);
  
  FILE *fp = fopen((directory+filename).c_str(), "rb"); // open the file in binary mode
  pos = 0; // initialise position in stringDesc
  if (fp == NULL) {
    // error condition
    isDone = true;
  } else {
    // find the size of the file
    fseek(fp, 0, SEEK_SET);
    long int posStart = ftell(fp);
    fseek(fp, 0, SEEK_END);
    long int posEnd = ftell(fp);
    int numChars = posEnd - posStart;
    char str[numChars+1];
    fseek(fp, 0, SEEK_SET); // seek back to the beginning of the file
    fread(str, sizeof(char), numChars, fp); // read the whole file into memory
    fclose(fp); // close the file
    str[numChars] = '\0';
    stringDesc = string(str);
    
    nextLine(); // read the first line
    isDone = false;
  }
}

PdFileParser::PdFileParser(string aString) {
  // if we're just loading a string, the default root path is "/"
  rootPath = string("/");
  
  if (aString.empty()) {
    isDone = true;
  } else {
    stringDesc = aString;
    pos = 0;
    nextLine(); // read the first line
    isDone = false;
  }
}

PdFileParser::~PdFileParser() {
  // nothing to do
}

string PdFileParser::nextMessage() {
  if (!isDone) {
    message = line;
    while (!nextLine().empty() &&
        !(line.compare(0, 2, "#X") == 0 || line.compare(0, 2, "#N") == 0 || 
        line.compare(0, 2, "#A") == 0)) {
      message += " " + line; // there is an implied space between lines
    }
  } else {
    message = string();
  }
  return message;
}

string PdFileParser::nextLine() {
  size_t newPos = stringDesc.find_first_of('\n', pos);
  if (newPos == string::npos) { // TODO(mhroth): works?
    isDone = true;
    line = string();
    return line;
  } else {
    // remove trailing '\n' from the line
    line = string(stringDesc, pos, newPos-pos);
    pos = newPos + 1; // one past the '\n'

    // remove comma indicating GUI box resize
    int commaIndex = 0;
    if ((commaIndex = line.find_last_of(",")) != std::string::npos && commaIndex > 0 && line[commaIndex - 1] != '\\') {
      line = line.substr(0, commaIndex) + ";";
    }

    return line;
  }
}


#pragma mark - execute

PdGraph *PdFileParser::execute(PdContext *context) {
  return execute(NULL, NULL, context, true);
}

PdGraph *PdFileParser::execute(PdMessage *initMsg, PdGraph *graph, PdContext *context, bool isSubPatch) {
#define OBJECT_LABEL_RESOLUTION_BUFFER_LENGTH 32
#define RESOLUTION_BUFFER_LENGTH 512
#define INIT_MESSAGE_MAX_ELEMENTS 32
  PdMessage *initMessage = PD_MESSAGE_ON_STACK(INIT_MESSAGE_MAX_ELEMENTS);
  
  string message;
  MessageTable *lastArrayCreated = NULL;  // used to know on which table the #A line values have to be set
  int lastArrayCreatedIndex = 0;
  while (!(message = nextMessage()).empty()) {
    // create a non-const copy of message such that strtok can modify it
    char line[message.size()+1];
    strncpy(line, message.c_str(), sizeof(line));
    
    char *hashType = strtok(line, " ");

    if (!strcmp(hashType, "#N")) {
      char *objectType = strtok(NULL, " ");
      if (!strcmp(objectType, "canvas")) {
        int canvasX = atoi(strtok(NULL, " "));
        int canvasY = atoi(strtok(NULL, " "));
        int canvasW = atoi(strtok(NULL, " "));
        int canvasH = atoi(strtok(NULL, " "));
        const char *canvasName = strtok(NULL, " ");

        // A new graph is defined inline. No arguments are passed (from this line)
        // the graphId is not incremented as this is a subpatch, not an abstraction
        // NOTE(mhroth): pixel location is not recorded
        PdGraph *newGraph = NULL;
        if (graph == NULL) { // if no parent graph exists
          initMessage->initWithTimestampAndNumElements(0.0, 0); // make a dummy initMessage
          newGraph = new PdGraph(initMessage, NULL, context, context->getNextGraphId(), "zg_root");
          if (!rootPath.empty()) {
            // inform the root graph of where it is in the file system, if this information exists.
            // This will allow abstractions to be correctly loaded.
            newGraph->addDeclarePath(rootPath.c_str());
          }
        } else {
          if (isSubPatch) {
            // a graph made a subpatch
            newGraph = new PdGraph(graph->getArguments(), graph, context, graph->getGraphId(), canvasName);
          } else {
            // a graph made as an abstraction
            newGraph = new PdGraph(initMsg, graph, context, context->getNextGraphId(), (rootPath+fileName).c_str());
            isSubPatch = true;
          }
          graph->addObject(0, 0, newGraph); // add the new graph to the current one as an object
        }
        
        // the new graph is pushed onto the stack
        graph = newGraph;
    } else {
        context->printErr("Unrecognised #N object type: \"%s\".", line);
      }
    } else if (!strcmp(hashType, "#X")) {
      char *objectType = strtok(NULL, " ");
      if (!strcmp(objectType, "obj")) {
        // read the canvas coordinates (Pd defines them to be integers, ZG represents them as floats internally)
        float canvasX = (float) atoi(strtok(NULL, " "));
        float canvasY = (float) atoi(strtok(NULL, " "));
        
        // resolve $ variables in the object label (such as objects that are simply labeled "$1")
        char *objectLabel = strtok(NULL, " ;\r"); // delimit with " " or ";"
        
        char resBufferLabel[OBJECT_LABEL_RESOLUTION_BUFFER_LENGTH];
        PdMessage::resolveString(objectLabel, graph->getArguments(), 0,
          resBufferLabel, OBJECT_LABEL_RESOLUTION_BUFFER_LENGTH); // object labels are always strings
                                                                  // even if they are numbers, e.g. "1"
        
        // resolve $ variables in the object arguments
        char *objectInitString = strtok(NULL, ";\r"); // get the object initialisation string
        char resBuffer[RESOLUTION_BUFFER_LENGTH];
        initMessage->initWithSARb(INIT_MESSAGE_MAX_ELEMENTS, objectInitString, graph->getArguments(),
            resBuffer, RESOLUTION_BUFFER_LENGTH);
        
        // create the object
        MessageObject *messageObject = context->newObject(resBufferLabel, initMessage, graph);
        if (messageObject == NULL) { // object could not be created based on any known object factory functions
          if (context->getAbstractionDataBase()->existsAbstraction(objectLabel)) {
            PdFileParser *parser = new PdFileParser(context->getAbstractionDataBase()->getAbstraction(objectLabel));
            messageObject = parser->execute(initMessage, graph, context, false);
            delete parser;
          } else {
            string filename = string(objectLabel) + ".pd";
            string directory = graph->findFilePath(filename.c_str());
            if (directory.empty()) {
              // if the system cannot find the file itself, make a final effort to find the file via
              // the user supplied callback
              if (context->callbackFunction != NULL) {
                char *dir = (char *) context->callbackFunction(ZG_CANNOT_FIND_OBJECT,
                  context->callbackUserData, objectLabel);
                if (dir != NULL) {
                // TODO(mhroth): create new object based on returned path
                  free(dir); // free the returned objectpath
                } else {
                  context->printErr("Unknown object or abstraction '%s'.", objectLabel);
                }
              }
            }
            PdFileParser *parser = new PdFileParser(directory, filename);
            messageObject = parser->execute(initMessage, graph, context, false);
            delete parser;
          }
        } else {
          // add the object to the local graph and make any necessary registrations
          graph->addObject(canvasX, canvasY, messageObject);
        }
      } else if (!strcmp(objectType, "msg")) {
        float canvasX = (float) atoi(strtok(NULL, " ")); // read the first canvas coordinate
        float canvasY = (float) atoi(strtok(NULL, " ")); // read the second canvas coordinate
        char *objectInitString = strtok(NULL, "\n\r"); // get the message initialisation string (including trailing ';')
        initMessage->initWithTimestampAndSymbol(0.0, objectInitString);
        MessageObject *messageObject = context->newObject(
          MessageMessageBox::getObjectLabel(), initMessage, graph);
        graph->addObject(canvasX, canvasY, messageObject);
      } else if (!strcmp(objectType, "connect")) {
        int fromObjectIndex = atoi(strtok(NULL, " "));
        int outletIndex = atoi(strtok(NULL, " "));
        int toObjectIndex = atoi(strtok(NULL, " "));
        int inletIndex = atoi(strtok(NULL, ";"));
        graph->addConnection(fromObjectIndex, outletIndex, toObjectIndex, inletIndex);
      } else if (!strcmp(objectType, "floatatom")) {
        float canvasX = (float) atoi(strtok(NULL, " "));
        float canvasY = (float) atoi(strtok(NULL, " "));
        initMessage->initWithTimestampAndFloat(0.0, 0.0f);
        MessageObject *messageObject = context->newObject(
            MessageFloat::getObjectLabel(), initMessage, graph); // defines a number box
        graph->addObject(canvasX, canvasY, messageObject);
      } else if (!strcmp(objectType, "symbolatom")) {
        float canvasX = (float) atoi(strtok(NULL, " "));
        float canvasY = (float) atoi(strtok(NULL, " "));
        initMessage->initWithTimestampAndSymbol(0.0, NULL);
        MessageObject *messageObject = context->newObject(
            MessageSymbol::getObjectLabel(), initMessage, graph);
        graph->addObject(canvasX, canvasY, messageObject);
      } else if (!strcmp(objectType, "restore")) {
        // the graph is finished being defined
        // pop the graph stack to the parent graph
        // the process order will be computed by the parent graph
        graph = graph->getParentGraph();
      } else if (!strcmp(objectType, "text")) {
        float canvasX = (float) atoi(strtok(NULL, " "));
        float canvasY = (float) atoi(strtok(NULL, " "));
        char *comment = strtok(NULL, ";"); // get the comment
        initMessage->initWithTimestampAndSymbol(0.0, comment);
        MessageObject *messageText = context->newObject(
            MessageText::getObjectLabel(), initMessage, graph);
        graph->addObject(canvasX, canvasY, messageText);
      } else if (!strcmp(objectType, "declare")) {
        // set environment for loading patch
        char *objectInitString = strtok(NULL, ";"); // get the arguments to declare
        initMessage->initWithString(0.0, 2, objectInitString); // parse them
        if (initMessage->isSymbol(0, "-path")) {
          if (initMessage->isSymbol(1)) {
            // add symbol to declare directories
            graph->addDeclarePath(initMessage->getSymbol(1));
          }
        } else {
          context->printErr("declare \"%s\" flag is not supported.", initMessage->getSymbol(0));
        }
      } else if (!strcmp(objectType, "array")) {
        // creates a new table
        // objectInitString should contain both name and buffer length
        char *objectInitString = strtok(NULL, ";"); // get the object initialisation string
        char resBuffer[RESOLUTION_BUFFER_LENGTH];
        initMessage->initWithSARb(4, objectInitString, graph->getArguments(), resBuffer, RESOLUTION_BUFFER_LENGTH);
<<<<<<< HEAD
        lastArrayCreated = reinterpret_cast<MessageTable *>(
          context->newObject("table", initMessage, graph));
        lastArrayCreatedIndex = 0;
=======
        lastArrayCreated = reinterpret_cast<MessageTable *>(context->newObject("table", initMessage, graph));
>>>>>>> 43313a9e
        graph->addObject(0, 0, lastArrayCreated);
        context->printStd("PdFileParser: Replacer array with table, name: '%s'", initMessage->getSymbol(0));
      } else if (!strcmp(objectType, "coords")) {
        continue;
      } else {
        context->printErr("Unrecognised #X object type: \"%s\"", message.c_str());
      }
    } else if (!strcmp(hashType, "#A")) {
      if (lastArrayCreated == NULL) {
        context->printErr("#A line but no array were created");
      } else {
        int bufferLength = 0;
        float *buffer = lastArrayCreated->getBuffer(&bufferLength);
        char *token = NULL;
        
        int index = atoi(strtok(NULL, " ;"));
        while ((token = strtok(NULL, " ;")) != NULL) {
          if (index >= bufferLength) {
            context->printErr("#A trying to add value at index %d while buffer length is %d", index, bufferLength);
            break;
          }
          buffer[index] = atof(token);
          ++index;
          ++lastArrayCreatedIndex;
        }
        if (lastArrayCreatedIndex == bufferLength) {
          lastArrayCreated = NULL;
          lastArrayCreatedIndex = 0;
        }
      }
    } else {
      context->printErr("Unrecognised hash type: \"%s\"", message.c_str());
    }
  }
  
  return graph;
}<|MERGE_RESOLUTION|>--- conflicted
+++ resolved
@@ -284,13 +284,8 @@
         char *objectInitString = strtok(NULL, ";"); // get the object initialisation string
         char resBuffer[RESOLUTION_BUFFER_LENGTH];
         initMessage->initWithSARb(4, objectInitString, graph->getArguments(), resBuffer, RESOLUTION_BUFFER_LENGTH);
-<<<<<<< HEAD
-        lastArrayCreated = reinterpret_cast<MessageTable *>(
-          context->newObject("table", initMessage, graph));
+        lastArrayCreated = reinterpret_cast<MessageTable *>(context->newObject("table", initMessage, graph));
         lastArrayCreatedIndex = 0;
-=======
-        lastArrayCreated = reinterpret_cast<MessageTable *>(context->newObject("table", initMessage, graph));
->>>>>>> 43313a9e
         graph->addObject(0, 0, lastArrayCreated);
         context->printStd("PdFileParser: Replacer array with table, name: '%s'", initMessage->getSymbol(0));
       } else if (!strcmp(objectType, "coords")) {
